--- conflicted
+++ resolved
@@ -17,47 +17,6 @@
 )
 
 from greynirseq.nicenlp.criterions.multi_label import GeneralMultiLabelCriterion
-<<<<<<< HEAD
-=======
-from greynirseq.utils.ifd_utils import vec2idf, FEATS_MUTEX_MAP_IDX
-from greynirseq import settings
-
-
-class BinaryClassifierChain(nn.Module):
-    def __init__(self, embed_dim, num_word_classes, num_bin_features):
-        super().__init__()
-        self.num_bin_features = num_bin_features
-        self.embed_dim = embed_dim
-        self.num_word_classes = num_word_classes
-
-        self.dense = nn.ModuleList(
-            [
-                nn.Linear(embed_dim + num_word_classes + num_bin_features, 1)
-                for _ in range(num_bin_features)
-            ]
-        )
-        self.sigmoid = nn.Sigmoid()
-
-    def forward(self, features, word_class_features):
-        # features:          (bsz, num_words, hidden_dim)
-        # word_cls_features: (bsz, num_words, num_bin_labels)
-        word_class_features = F.softmax(word_class_features)
-        # (batch, words, bin_features)
-        bsz, num_words, _ = features.shape
-        bin_features = features.new_zeros(bsz, num_words, self.num_bin_features)
-        # all_features:
-        # (bsz, num_words, hidden_dim + word_class_features + bin_features)
-        all_features = torch.cat((features, word_class_features, bin_features), 2)
-        offset = self.embed_dim + self.num_word_classes
-        for class__idx, dense in enumerate(self.dense):
-            logit = dense(all_features)
-            prob = self.sigmoid(logit)
-            one_hot = logit.new_zeros(bsz, num_words, offset + self.num_bin_features)
-            one_hot[:, :, offset + class__idx] = prob.squeeze()
-            all_features = all_features + one_hot
-        # (bsz, num_words, num_bin_labels)
-        return all_features[:, :, offset:]
->>>>>>> bba182cf
 
 
 class MultiLabelClassificationHead(nn.Module):
