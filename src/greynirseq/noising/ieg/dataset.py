--- conflicted
+++ resolved
@@ -48,17 +48,7 @@
                 pos = None
  
             errored_sentence = error_handler.apply(
-<<<<<<< HEAD
-                {
-                    "text": errored_sentence,
-                    "pos": pos,
-                    "tree": sentence_tree,
-                    "original_text": original_sentence,
-                    "args": self.args
-                }
-=======
                 {"text": errored_sentence, "pos": pos, "tree": sentence_tree, "args": self.args}
->>>>>>> 3ca96827
             )
             if not errored_sentence:
                 # Rule broke sentence
@@ -77,10 +67,5 @@
             if sentence.terminals == None:
                 return None
             pos_data += sentence.terminals
-<<<<<<< HEAD
-            parse_tree += sentence.tree
-        return { "pos" : pos_data, "tree" : parse_tree} # " ".join([p if p else "x" for p in pos_data])
-=======
             parse_tree = sentence.tree
-        return {"pos": pos_data, "tree": parse_tree}
->>>>>>> 3ca96827
+        return {"pos": pos_data, "tree": parse_tree}