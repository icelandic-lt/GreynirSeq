#!/usr/bin/env python3

import argparse

from greynirseq.utils.ifd_utils import ifd2labels


def load_file(
<<<<<<< HEAD
    input,
    output_folder,
    prefix,
    sep="<SEP>"
=======
    input, output_folder, prefix,
>>>>>>> 7383bc49
):
    o_d = open("{}/{}.input0".format(output_folder, prefix), "w")
    o_l = open("{}/{}.label0".format(output_folder, prefix), "w")

    if sep:
        sep = f" {sep} "
    else:
        sep = " "

    with open(input) as fp:
        line = fp.readline()
        inp = None
        lab = None
        while line:
            if inp is not None:
                o_d.writelines("{}\n".format(" ".join(inp)))
            if lab is not None:
<<<<<<< HEAD
                if sep != " ":
                    o_l.writelines(
                        "{}\n".format(sep.join([" ".join(slab) for slab in lab]))
                    )
                else:
                    o_l.writelines("{}\n".format(sep.join(lab)))
=======
                o_l.writelines(
                    "{}\n".format(" <SEP> ".join([" ".join(slab) for slab in lab]))  # pylint: disable=not-an-iterable
                )
>>>>>>> 7383bc49
            inp = []
            lab = []
            while line and line != "\n":
                line = line.strip().split()
                if len(line):
                    inp.append(line[0])
                    # Hard-coded for NER..
                    if sep != " ":
                        lab.append(ifd2labels(line[1]))
                    else:
                        lab.append(line[1])
                line = fp.readline()
            line = fp.readline()

    o_d.close()
    o_l.close()


def main():
    parser = argparse.ArgumentParser()
    parser.add_argument("--input")
    parser.add_argument("--output_folder")
    parser.add_argument("--prefix")
    parser.add_argument("--sep")
    args = parser.parse_args()

    load_file(args.input, args.output_folder, args.prefix, args.sep)


if __name__ == "__main__":
    main()<|MERGE_RESOLUTION|>--- conflicted
+++ resolved
@@ -6,14 +6,7 @@
 
 
 def load_file(
-<<<<<<< HEAD
-    input,
-    output_folder,
-    prefix,
-    sep="<SEP>"
-=======
-    input, output_folder, prefix,
->>>>>>> 7383bc49
+    input, output_folder, prefix, sep="<SEP>"
 ):
     o_d = open("{}/{}.input0".format(output_folder, prefix), "w")
     o_l = open("{}/{}.label0".format(output_folder, prefix), "w")
@@ -31,18 +24,12 @@
             if inp is not None:
                 o_d.writelines("{}\n".format(" ".join(inp)))
             if lab is not None:
-<<<<<<< HEAD
                 if sep != " ":
                     o_l.writelines(
-                        "{}\n".format(sep.join([" ".join(slab) for slab in lab]))
+                        "{}\n".format(" <SEP> ".join([" ".join(slab) for slab in lab]))  # pylint: disable=not-an-iterable
                     )
                 else:
                     o_l.writelines("{}\n".format(sep.join(lab)))
-=======
-                o_l.writelines(
-                    "{}\n".format(" <SEP> ".join([" ".join(slab) for slab in lab]))  # pylint: disable=not-an-iterable
-                )
->>>>>>> 7383bc49
             inp = []
             lab = []
             while line and line != "\n":
